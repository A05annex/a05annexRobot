package org.a05annex.frc.subsystems;

<<<<<<< HEAD
import org.jetbrains.annotations.Nullable;
=======
import org.a05annex.frc.A05Constants;
import org.a05annex.util.AngleD;
import org.a05annex.util.AngleUnit;
import org.jetbrains.annotations.NotNull;
>>>>>>> 280bad40
import org.photonvision.PhotonCamera;
import org.photonvision.targeting.PhotonPipelineResult;
import org.photonvision.targeting.PhotonTrackedTarget;

import java.util.Collections;
import java.util.List;

/**
 * A wrapper around a PhotonCamera object that provides convenient access to the latest frame and target information.
 */
public class PhotonCameraWrapper {

    private final PhotonCamera camera;
    private final double height;
    private final AngleD angle;

    // Latest frame, target, and frame with target
<<<<<<< HEAD
    private PhotonPipelineResult latestFrame = new PhotonPipelineResult();
    private PhotonTrackedTarget latestTarget = null;
    private PhotonPipelineResult latestFrameWithTarget = new PhotonPipelineResult();

    // ID and time of last target seen
    private double lastTargetId = -1;
=======
    private PhotonPipelineResult newestFrame = new PhotonPipelineResult();
    private List<PhotonTrackedTarget> targetList = null;
    private PhotonPipelineResult frameWithTargets = null;
>>>>>>> 280bad40

    // Whether the latest pipeline result and latest target match
    private boolean targetsAreNew = false;

    /**
     * Creates a new PhotonCameraWrapper with the specified PhotonCamera object.
     *
     * @param camera The PhotonCamera object to wrap.
     * @param height The height of the camera above the target
     * @param angle The angle above the horizon of the camera
     */
    public PhotonCameraWrapper(@NotNull PhotonCamera camera, double height, AngleD angle) {
        this.camera = camera;
        this.height = height;
        this.angle = angle;
    }

    /**
     * Updates the latest frame and target information.
     */
    public void updateTrackingData() {
        newestFrame = camera.getLatestResult();
        if(newestFrame == null) {
            throw new NullPointerException("Newest frame was null");
        }
        if(newestFrame.hasTargets()) {
            frameWithTargets = newestFrame;
            targetList = frameWithTargets.getTargets();
            targetsAreNew = true;
        } else {
            targetsAreNew = false;
        }
    }

    /**
     * Returns the latest pipeline result.
     *
     * @return The latest pipeline result.
     */
    public PhotonPipelineResult getNewestFrame() {
        return newestFrame;
    }

    /**
     * Returns the target with one of the specified IDs from the newest frame with targets.
     *
<<<<<<< HEAD
     * @return The latest tracked target. {@code null} if there is no latest tracked target.
     */
    @Nullable
    public PhotonTrackedTarget getLatestTarget() {
        return latestTarget;
=======
     * @param tagSet The AprilTagSet containing the IDs of targets to retrieve.
     * @return The target with one of the specified IDs, or null if the target was not found.
     */
    public PhotonTrackedTarget getTarget(A05Constants.AprilTagSet tagSet) {
        return filterForTarget(tagSet);
    }

    /**
     * Get the PhotonTrackedTarget with a matching ID from the id set contained in an AprilTagSet
     *
     * @param tagSet the AprilTagSet containing the IDs you want
     * @return a PhotonTrackedTarget matching the IDs in tagSet or null if the correct target was not present
     */
    private PhotonTrackedTarget filterForTarget(A05Constants.AprilTagSet tagSet) {
        for(PhotonTrackedTarget target : targetList) {
            for(int i = 0; i < tagSet.tagIDs().length; i++) {
                if(target.getFiducialId() == tagSet.tagIDs()[i]) {
                    return target;
                }
            }
        }
        return null;
>>>>>>> 280bad40
    }

    /**
     * Returns the timestamp of the last target seen.
     *
     * @return The timestamp of the last target seen.
     */
    public double getLatestTargetTime() {
        return frameWithTargets.getTimestampSeconds();
    }

    /**
     * Returns whether the most recent target data was from the most recent PhotonPipelineResult
     *
     * @return Whether the latest pipeline result and latest target match.
     */
    public boolean isTargetDataNew() {
        return targetsAreNew;
    }

    /**
     * Returns whether the last frame and target match the specified target IDs.
     *
     * @param tagSet The target IDs to check.
     * @return Whether the last frame and target match the specified target IDs.
     */
    public boolean isTargetDataNew(A05Constants.AprilTagSet tagSet) {
        return targetsAreNew && filterForTarget(tagSet) != null;
    }

    /**
     * Returns all targets detected in the latest frame.
     *
     * @return List of all targets detected in the latest frame.
     */
    public List<PhotonTrackedTarget> getLatestTargets() {
        if (frameWithTargets.hasTargets()) {
            return targetList;
        } else {
            return Collections.emptyList();
        }
    }

    /**
     * Returns the latest frame that has at least one target detected.
     *
     * @return The latest frame that has at least one target detected.
     */
    public PhotonPipelineResult getNewestFrameWithTarget() {
        return frameWithTargets;
    }


    /**
     * Returns the X coordinate (forward/backward) of the last detected target relative to the camera.
     * @return the X coordinate (forward/backward) of the last detected target relative to the camera.
     */
<<<<<<< HEAD
    public boolean isTargetVisible(int id) {
        PhotonTrackedTarget target = getTargetById(id);
        return target != null;
    }

    /**
     * Returns the distance from the camera to the last detected target.
     *
     * @return The distance from the camera to the last detected target, in meters.
     */
    public Double getDistanceFromLastTarget() {
        return (null == latestTarget) ? null : latestTarget.getBestCameraToTarget().getTranslation().getNorm();
    }

=======
>>>>>>> 280bad40

    public double getXFromLastTarget(A05Constants.AprilTagSet tagSet) {
        if(filterForTarget(tagSet) == null) {
            throw new NullPointerException("A tag with the correct ID was not in the most recent frame. Make sure getTarget(AprilTagSet) does not return null before running this method");
        }

<<<<<<< HEAD
    /**
     * Returns the X coordinate of the last detected target relative to the camera.
     * @return the X coordinate of the last detected target relative to the camera.
     */
    public Double getXFromLastTarget() {
        return (null == latestTarget) ? null : latestTarget.getBestCameraToTarget().getX();
=======
        return (tagSet.height - height) / angle.cloneAngleD().add(AngleUnit.DEGREES, filterForTarget(tagSet).getPitch()).tan();
>>>>>>> 280bad40
    }

    /**
     * Returns the Y coordinate (left/right) of the last detected target relative to the camera.
     * Note that this method returns the negative Y coordinate, as the Y axis of the image
     * is inverted with respect to the Y axis of the camera coordinate system.
     * @return the Y coordinate (left/right) of the last detected target relative to the camera.
     */
<<<<<<< HEAD
    public Double getYFromLastTarget() {
        return (null == latestTarget) ? null : -latestTarget.getBestCameraToTarget().getY();
    }

    /**
     * Returns the Z coordinate of the last detected target relative to the camera.
     * @return the Z coordinate of the last detected target relative to the camera.
     */
    public Double getZFromLastTarget() {
        return (null == latestTarget) ? null : latestTarget.getBestCameraToTarget().getZ();
    }

    /**
     * Calculates the horizontal angle offset in radians between the robot heading and the last detected target.
     * The result is obtained using the atan2 function with the X and Y coordinates of the last detected target.
     * @return The horizontal angle offset in radians between the robot heading and the last detected target.
     */
    public Double getHorizontalOffsetRadians() {
        return  (null == latestTarget) ? null : Math.atan2(getXFromLastTarget(), getYFromLastTarget());
    }
=======
    public double getYFromLastTarget(A05Constants.AprilTagSet tagSet) {
        if(filterForTarget(tagSet) == null) {
            throw new NullPointerException("A tag with the correct ID was not in the most recent frame. Make sure getTarget(AprilTagSet) does not return null before running this method");
        }

        return -filterForTarget(tagSet).getBestCameraToTarget().getY();
    }

//    /**
//     * Returns the Z coordinate of the last detected target relative to the camera.
//     * @return the Z coordinate of the last detected target relative to the camera.
//     */
//    public double getZFromLastTarget() {
//        return newestTarget.getBestCameraToTarget().getZ();
//    }
//
//    /**
//     * Calculates the horizontal angle offset in radians between the robot heading and the last detected target.
//     * The result is obtained using the atan2 function with the X and Y coordinates of the last detected target.
//     * @return The horizontal angle offset in radians between the robot heading and the last detected target.
//     */
//    public double getHorizontalOffsetRadians() {
//        return Math.atan2(getXFromLastTarget(), getYFromLastTarget());
//    }


>>>>>>> 280bad40
}<|MERGE_RESOLUTION|>--- conflicted
+++ resolved
@@ -1,13 +1,9 @@
 package org.a05annex.frc.subsystems;
 
-<<<<<<< HEAD
-import org.jetbrains.annotations.Nullable;
-=======
 import org.a05annex.frc.A05Constants;
 import org.a05annex.util.AngleD;
 import org.a05annex.util.AngleUnit;
 import org.jetbrains.annotations.NotNull;
->>>>>>> 280bad40
 import org.photonvision.PhotonCamera;
 import org.photonvision.targeting.PhotonPipelineResult;
 import org.photonvision.targeting.PhotonTrackedTarget;
@@ -25,18 +21,9 @@
     private final AngleD angle;
 
     // Latest frame, target, and frame with target
-<<<<<<< HEAD
-    private PhotonPipelineResult latestFrame = new PhotonPipelineResult();
-    private PhotonTrackedTarget latestTarget = null;
-    private PhotonPipelineResult latestFrameWithTarget = new PhotonPipelineResult();
-
-    // ID and time of last target seen
-    private double lastTargetId = -1;
-=======
     private PhotonPipelineResult newestFrame = new PhotonPipelineResult();
     private List<PhotonTrackedTarget> targetList = null;
     private PhotonPipelineResult frameWithTargets = null;
->>>>>>> 280bad40
 
     // Whether the latest pipeline result and latest target match
     private boolean targetsAreNew = false;
@@ -83,13 +70,6 @@
     /**
      * Returns the target with one of the specified IDs from the newest frame with targets.
      *
-<<<<<<< HEAD
-     * @return The latest tracked target. {@code null} if there is no latest tracked target.
-     */
-    @Nullable
-    public PhotonTrackedTarget getLatestTarget() {
-        return latestTarget;
-=======
      * @param tagSet The AprilTagSet containing the IDs of targets to retrieve.
      * @return The target with one of the specified IDs, or null if the target was not found.
      */
@@ -112,7 +92,6 @@
             }
         }
         return null;
->>>>>>> 280bad40
     }
 
     /**
@@ -170,39 +149,13 @@
      * Returns the X coordinate (forward/backward) of the last detected target relative to the camera.
      * @return the X coordinate (forward/backward) of the last detected target relative to the camera.
      */
-<<<<<<< HEAD
-    public boolean isTargetVisible(int id) {
-        PhotonTrackedTarget target = getTargetById(id);
-        return target != null;
-    }
-
-    /**
-     * Returns the distance from the camera to the last detected target.
-     *
-     * @return The distance from the camera to the last detected target, in meters.
-     */
-    public Double getDistanceFromLastTarget() {
-        return (null == latestTarget) ? null : latestTarget.getBestCameraToTarget().getTranslation().getNorm();
-    }
-
-=======
->>>>>>> 280bad40
 
     public double getXFromLastTarget(A05Constants.AprilTagSet tagSet) {
         if(filterForTarget(tagSet) == null) {
             throw new NullPointerException("A tag with the correct ID was not in the most recent frame. Make sure getTarget(AprilTagSet) does not return null before running this method");
         }
 
-<<<<<<< HEAD
-    /**
-     * Returns the X coordinate of the last detected target relative to the camera.
-     * @return the X coordinate of the last detected target relative to the camera.
-     */
-    public Double getXFromLastTarget() {
-        return (null == latestTarget) ? null : latestTarget.getBestCameraToTarget().getX();
-=======
         return (tagSet.height - height) / angle.cloneAngleD().add(AngleUnit.DEGREES, filterForTarget(tagSet).getPitch()).tan();
->>>>>>> 280bad40
     }
 
     /**
@@ -211,28 +164,6 @@
      * is inverted with respect to the Y axis of the camera coordinate system.
      * @return the Y coordinate (left/right) of the last detected target relative to the camera.
      */
-<<<<<<< HEAD
-    public Double getYFromLastTarget() {
-        return (null == latestTarget) ? null : -latestTarget.getBestCameraToTarget().getY();
-    }
-
-    /**
-     * Returns the Z coordinate of the last detected target relative to the camera.
-     * @return the Z coordinate of the last detected target relative to the camera.
-     */
-    public Double getZFromLastTarget() {
-        return (null == latestTarget) ? null : latestTarget.getBestCameraToTarget().getZ();
-    }
-
-    /**
-     * Calculates the horizontal angle offset in radians between the robot heading and the last detected target.
-     * The result is obtained using the atan2 function with the X and Y coordinates of the last detected target.
-     * @return The horizontal angle offset in radians between the robot heading and the last detected target.
-     */
-    public Double getHorizontalOffsetRadians() {
-        return  (null == latestTarget) ? null : Math.atan2(getXFromLastTarget(), getYFromLastTarget());
-    }
-=======
     public double getYFromLastTarget(A05Constants.AprilTagSet tagSet) {
         if(filterForTarget(tagSet) == null) {
             throw new NullPointerException("A tag with the correct ID was not in the most recent frame. Make sure getTarget(AprilTagSet) does not return null before running this method");
@@ -259,5 +190,4 @@
 //    }
 
 
->>>>>>> 280bad40
 }