package org.a05annex.frc.subsystems;

import org.a05annex.frc.A05Constants;
import org.a05annex.util.AngleD;
import org.jetbrains.annotations.NotNull;
import org.jetbrains.annotations.Nullable;
import org.photonvision.PhotonCamera;
import org.photonvision.targeting.PhotonPipelineResult;
import org.photonvision.targeting.PhotonTrackedTarget;

import java.util.ArrayList;
import java.util.Collections;
import java.util.List;
import java.util.function.DoubleFunction;

/**
 * A wrapper around a PhotonCamera object that provides convenient access to the latest frame and target information.
 */
public class PhotonCameraWrapper {
<<<<<<< HEAD
    private static final ArrayList<PhotonCameraWrapper> cameras = new ArrayList<>();

    /**
     * The PhotonCamera to be wrapped.
     */
    public final PhotonCamera camera;
    /**
     * The height of the target above the carpet.
     */
    @SuppressWarnings({"FieldCanBeLocal", "unused"})
=======
    /**
     * The {@link PhotonCamera} object this class wraps
     */
    public final PhotonCamera camera;
    /**
     * The height of the camera, in meters, above the ground
     */
>>>>>>> 92bb1fa6
    private final double height;
    /**
     * The angle of the camera above the horizon
     */
<<<<<<< HEAD
    @SuppressWarnings({"FieldCanBeLocal", "unused"})
=======
>>>>>>> 92bb1fa6
    private final AngleD angle;

    // Latest frame, target, and frame with target
    private PhotonPipelineResult newestFrame = new PhotonPipelineResult();
    private List<PhotonTrackedTarget> targetList = null;
    private PhotonPipelineResult frameWithTargets = null;

    private DoubleFunction<Double> xCorrectionFunction = null;

    private DoubleFunction<Double> yCorrectionFunction = null;

    // Whether the latest pipeline result and latest target match
    private boolean targetsAreNew = false;

    /**
     * Creates a new PhotonCameraWrapper with the specified PhotonCamera object.
     *
     * @param camera The PhotonCamera object to wrap.
     * @param height The height of the camera above the target
     * @param angle The angle above the horizon of the camera
     */
    @SuppressWarnings("unused")
    public PhotonCameraWrapper(@NotNull PhotonCamera camera, double height, AngleD angle) {
        this.camera = camera;
        this.height = height;
        this.angle = angle;

        cameras.add(this);
    }

    /**
     * Updates tracking data for all cameras. This only needs to be run once per cycle
     */
    public static void updateAllTrackingData() {
        cameras.forEach(PhotonCameraWrapper::updateTrackingData);
    }

    /**
     * Updates the latest frame and target information.
     */
     private void updateTrackingData() {
         if(!camera.isConnected()) {
            targetsAreNew = false;
            return;
        }

         newestFrame = camera.getLatestResult();
        if(newestFrame == null) {
            throw new NullPointerException("Newest frame was null");
        }
        if(newestFrame.hasTargets()) {
            frameWithTargets = newestFrame;
            targetList = frameWithTargets.getTargets();
            targetsAreNew = true;
        } else {
            targetsAreNew = false;
        }
    }

    /**
     * Returns the latest pipeline result.
     *
     * @return The latest pipeline result.
     */
    @SuppressWarnings("unused")
    public PhotonPipelineResult getNewestFrame() {
        return newestFrame;
    }

    /**
     * Returns the target with one of the specified IDs from the newest frame with targets.
     *
     * @param tagSet The AprilTagSet containing the IDs of targets to retrieve.
     * @return The target with one of the specified IDs, or null if the target was not found.
     */
    public PhotonTrackedTarget getTarget(A05Constants.AprilTagSet tagSet) {
        if(targetList == null) {
            return null;
        }

        for(PhotonTrackedTarget target : targetList) {
            for(int i = 0; i < tagSet.tagIDs().length; i++) {
                if(target.getFiducialId() == tagSet.tagIDs()[i]) {
                    return target;
                }
            }
        }
        return null;
    }

    /**
     * Filters through a frame for a specific target
     * @param frame The frame to search in
     * @param tagSet The {@link org.a05annex.frc.A05Constants.AprilTagSet} defining which target to look for
     * @return the {@link PhotonTrackedTarget} described by tagSet, or null if no tag matching the tagSet was in the frame
     */
    @Nullable
    public static PhotonTrackedTarget filterForTarget(@NotNull PhotonPipelineResult frame, A05Constants.AprilTagSet tagSet) {
        for(PhotonTrackedTarget target : frame.getTargets()) {
            for(int i = 0; i < tagSet.tagIDs().length; i++) {
                if(target.getFiducialId() == tagSet.tagIDs()[i]) {
                    return target;
                }
            }
        }
        return null;
    }

    /**
     * Wraps the {@link #getTarget(A05Constants.AprilTagSet)} method to return a boolean: whether the camera has seen a specific target.
     * @param tagSet The {@link A05Constants.AprilTagSet} defining which specific tag(s) to check for the visibility of.
     * @return (boolean) did the latest frame with targets contain a target specified by the tagSet passed in.
     */
    public boolean hasTargets(A05Constants.AprilTagSet tagSet) {
        return getTarget(tagSet) != null;
    }

    /**
     * Returns the timestamp of the last target seen.
     *
     * @return The timestamp of the last target seen.
     */
    @SuppressWarnings("unused")
    public double getLatestTargetTime() {
        return frameWithTargets.getTimestampSeconds();
    }

    /**
     * Returns whether the most recent target data was from the most recent PhotonPipelineResult
     *
     * @return Whether the latest pipeline result and latest target match.
     */
    @SuppressWarnings("unused")
    public boolean isTargetDataNew() {
        return targetsAreNew;
    }

    /**
     * Returns whether the last frame and target match the specified target IDs.
     *
     * @param tagSet The target IDs to check.
     * @return Whether the last frame and target match the specified target IDs.
     */
    public boolean isTargetDataNew(A05Constants.AprilTagSet tagSet) {
        return targetsAreNew && getTarget(tagSet) != null;
    }

    /**
     * Returns all targets detected in the latest frame.
     *
     * @return List of all targets detected in the latest frame.
     */
    @SuppressWarnings("unused")
    public List<PhotonTrackedTarget> getLatestTargets() {
        if (frameWithTargets.hasTargets()) {
            return targetList;
        } else {
            return Collections.emptyList();
        }
    }

    /**
     * Returns the latest frame that has at least one target detected.
     *
     * @return The latest frame that has at least one target detected.
     */
    public PhotonPipelineResult getNewestFrameWithTarget() {
        return frameWithTargets;
    }


    /**
     * Returns the X coordinate (forward/backward) of the last detected target relative to the camera.
<<<<<<< HEAD
     * @param tagSet the {@link A05Constants.AprilTagSet} defining which specific tag(s) to get the X of.
=======
     *
     * @param tagSet the {@link A05Constants.AprilTagSet} to filter with
     *
>>>>>>> 92bb1fa6
     * @return the X coordinate (forward/backward) of the last detected target relative to the camera.
     */

    public double getXFromLastTarget(A05Constants.AprilTagSet tagSet) {
        if(getTarget(tagSet) == null) {
            throw new NullPointerException("A tag with the correct ID was not in the most recent frame. Make sure getTarget(AprilTagSet) does not return null before running this method");
        }

        double reportedX = getTarget(tagSet).getBestCameraToTarget().getX();

        if(xCorrectionFunction == null) {
            return reportedX;
        }

        return xCorrectionFunction.apply(reportedX);
    }

    /**
     * Returns the Y coordinate (left/right) of the last detected target relative to the camera.
     * Note that this method returns the negative Y coordinate, as the Y axis of the image
     * is inverted with respect to the Y axis of the camera coordinate system.
<<<<<<< HEAD
     * @param tagSet the {@link A05Constants.AprilTagSet} defining which specific tag(s) to get the Y of.
=======
     *
     * @param tagSet the {@link A05Constants.AprilTagSet} to filter with
     *
>>>>>>> 92bb1fa6
     * @return the Y coordinate (left/right) of the last detected target relative to the camera.
     */
    public double getYFromLastTarget(A05Constants.AprilTagSet tagSet) {
        if(getTarget(tagSet) == null) {
            throw new NullPointerException("A tag with the correct ID was not in the most recent frame. Make sure getTarget(AprilTagSet) does not return null before running this method");
        }

        double reportedY = getTarget(tagSet).getBestCameraToTarget().getY();

        if(yCorrectionFunction == null) {
            return -1.0 * reportedY;
        }

        return -1.0 * yCorrectionFunction.apply(reportedY);
    }

    /**
     * Sets the X correction function. This function should take the reported X from PhotonVision as the input and
     * return what the true X (as found with a tape measure) is.
     * @param xCorrectionFunction a method that takes one double as an input, reported X, and returns what the true X
     *                            should be.
     */
    @SuppressWarnings("unused")
    public void setXCorrectionFunction(DoubleFunction<Double> xCorrectionFunction) {
        if(this.xCorrectionFunction != null) {
            throw new IllegalStateException("You tried to set the X correction function more than once for camera: " + camera.getName());
        }
        this.xCorrectionFunction = xCorrectionFunction;
    }

    /**
     * Sets the Y correction function. This function should take the reported Y from PhotonVision as the input and
     * return what the true Y (as found with a tape measure) is.
     * @param yCorrectionFunction a method that takes one double as an input, reported Y, and returns what the true Y
     *                            should be.
     */
    @SuppressWarnings("unused")
    public void setYCorrectionFunction(DoubleFunction<Double> yCorrectionFunction) {
        if(this.yCorrectionFunction != null) {
            throw new IllegalStateException("You tried to set the Y correction function more than once for camera: " + camera.getName());
        }
        this.yCorrectionFunction = yCorrectionFunction;
    }
}<|MERGE_RESOLUTION|>--- conflicted
+++ resolved
@@ -17,34 +17,21 @@
  * A wrapper around a PhotonCamera object that provides convenient access to the latest frame and target information.
  */
 public class PhotonCameraWrapper {
-<<<<<<< HEAD
     private static final ArrayList<PhotonCameraWrapper> cameras = new ArrayList<>();
 
     /**
-     * The PhotonCamera to be wrapped.
+     * The {@link PhotonCamera} object this class wraps
      */
     public final PhotonCamera camera;
     /**
-     * The height of the target above the carpet.
+     * The height of the camera, in meters, above the ground
      */
     @SuppressWarnings({"FieldCanBeLocal", "unused"})
-=======
-    /**
-     * The {@link PhotonCamera} object this class wraps
-     */
-    public final PhotonCamera camera;
-    /**
-     * The height of the camera, in meters, above the ground
-     */
->>>>>>> 92bb1fa6
     private final double height;
     /**
      * The angle of the camera above the horizon
      */
-<<<<<<< HEAD
     @SuppressWarnings({"FieldCanBeLocal", "unused"})
-=======
->>>>>>> 92bb1fa6
     private final AngleD angle;
 
     // Latest frame, target, and frame with target
@@ -124,7 +111,16 @@
         if(targetList == null) {
             return null;
         }
-
+        return filterForTarget(tagSet);
+    }
+
+    /**
+     * Get the PhotonTrackedTarget with a matching ID from the id set contained in an AprilTagSet
+     *
+     * @param tagSet the AprilTagSet containing the IDs you want
+     * @return a PhotonTrackedTarget matching the IDs in tagSet or null if the correct target was not present
+     */
+    private PhotonTrackedTarget filterForTarget(A05Constants.AprilTagSet tagSet) {
         for(PhotonTrackedTarget target : targetList) {
             for(int i = 0; i < tagSet.tagIDs().length; i++) {
                 if(target.getFiducialId() == tagSet.tagIDs()[i]) {
@@ -218,13 +214,9 @@
 
     /**
      * Returns the X coordinate (forward/backward) of the last detected target relative to the camera.
-<<<<<<< HEAD
+     *
      * @param tagSet the {@link A05Constants.AprilTagSet} defining which specific tag(s) to get the X of.
-=======
-     *
-     * @param tagSet the {@link A05Constants.AprilTagSet} to filter with
-     *
->>>>>>> 92bb1fa6
+     *
      * @return the X coordinate (forward/backward) of the last detected target relative to the camera.
      */
 
@@ -246,13 +238,9 @@
      * Returns the Y coordinate (left/right) of the last detected target relative to the camera.
      * Note that this method returns the negative Y coordinate, as the Y axis of the image
      * is inverted with respect to the Y axis of the camera coordinate system.
-<<<<<<< HEAD
+     *
      * @param tagSet the {@link A05Constants.AprilTagSet} defining which specific tag(s) to get the Y of.
-=======
-     *
-     * @param tagSet the {@link A05Constants.AprilTagSet} to filter with
-     *
->>>>>>> 92bb1fa6
+     *
      * @return the Y coordinate (left/right) of the last detected target relative to the camera.
      */
     public double getYFromLastTarget(A05Constants.AprilTagSet tagSet) {
