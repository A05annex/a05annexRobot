* **version:** 2024.2.6
* **status:** first used for FRC **2023 Charged Up**
* **comments:** This code was extracted from our 2022 code base to provide a stable and growing code
  base to jump start future years.

# a05annexRobot

The A05annex base library for a Swerve Drive Base with NavX, autonomous paths with actions, and selection of
autonomous path (there are generally many possible paths depending on field start position and alliance strategy)
and driver preferences (drivers are conditioned by the games they play, the driver preference lets the driver natch
the robot response to their favorite game).

## Change Log

<details>
  <summary>version 0.0.31 to 2024.2.6 (for <b>2024 Crescendo</b>):</summary>
  <ul>
<<<<<<< HEAD
   <li>2024.2.6 - Added </li>
=======
   <li>2024.2.6 - Added latency offset to the SpeedCacheSwerve, updated to wpilib 2024.3.2, updated vendordeps.</li>
>>>>>>> e1b84e39
   <li>2024.2.5 - Fixed scope error in A05AprilTagPositionCommand</li>
   <li>2024.2.4 - Fixed an error in <code>SpeedCachedSwerve.getRobotRelativePositionSince(...)</code>
     introduced in the last version where target times more than 1 command cycle into the future would report
     an incorrect projection. With more complete tests for phase in the cache.</li>
   <li>2024.2.3 - Fixed a problem in the <code>SpeedCachedSwerve.getRobotRelativePositionSince(...)</code> with
     requests when the most recent april tag position is after the last logged request (a condition we had never
     seen before, but see now because the orange pi 5 can process upwards of 100fps)</li>
   <li>2024.2.2 - Cleanup of REV deprecations. Improved documentation in <code>A05Constants</code>. Improved driver
     initialization if configuration switches cannot be read.</li>
   <li>2024.0.1 - Revised the versioning scheme to be more consistent with WPIlib and vendor dep
     versioning scheme.</li>
   <li>0.0.33 - 2024 WPIlib release version 2024.2.1 integration, updated all vendor deps, fixed some minor issues
     introduced by the new photonvision library;</li>
   <li>0.0.32 - 2024 WPIlib beta version 2024.1.1-beta-4 integration:</li>
    <ul>
    <li>update build to gradle 8.4;</li>
    <li>Java support to Java 17;</li>
    <li>update all vendor dependencies;</li>
    <li>replaced deprecated edu.wpi.first.wpilibj2.command.CommandBase class with
      edu.wpi.first.wpilibj2.command.Command;</li>
    <li>Migrate from CTRE Phoenix5 to Phoenix6 software (only applies to the CAN coders on the swerve
      modules (a painful change in the programming model and the initialization defaults for the
      CANcoder).</li>
    </ul>
  </ul>
</details><details>
  <summary>version 0.0.1 to 0.0.31 (for <b>2023 Charged Up</b>):</summary>
  <ul>
    <li>0.0.31 - Cleanup and testing of SwerveSpeedCache phase adjustment;</li>
    <li>0.0.30 - Added A05AprilTagPositionCommand;</li>
    <li>0.0.29 - Added SpeedCachedSwerve;</li>
    <li>0.0.23 - Post-competition cleanup. Moving common Spark-NEO and Spark-NOE550 combination into
             a tested wrapper that formalizes our 95% use case into a simple and repeatable pattern;</li>
    <li>0.0.21 - Code to burn default configuration into the Sparks;</li>
    <li>0.0.20 - Added a methods to IServeDrive to get the actual underlying subsystem;</li>
    <li>0.0.19 - Fixed a problem burning configuration state into the Sparks introduced in 0.0.18;</li>
    <li>0.0.18 - Added a recalibrate method for the swerve so it could be recalibrated prior to any enable, this was
             a band-aid to not burning configuration into the Spark and having occasional configuration
             issues;</li>
    <li>0.0.17 - ISwerveDrive can be set for the A05DriveCommand allowing extensions of the DriveSubsystem
             that add game-specific functionality;</li>
    <li>0.0.16 - Changed ordering of swerves in translate commands to try to reduce rotational drift;</li>
    <li>0.0.15 - Current limited swerve drive and spin motors;</li>
    <li>0.0.13 - Added a NavX calibration factor to minimize rotational drift;</li>
    <li>0.0.12 - Made heading correction after translate optional;</li>
    <li>0.0.11 - Tuned smart motion coefficients;</li>
    <li>0.0.10 - AbsoluteSmartTranslateCommand - first smart motion implementation;</li>
    <li>0.0.9 - Added max speed and heading correction at end of translate;</li>
    <li>0.0.8 - Added getClosestDownField(), getClosestUpField(), getClosestDownOrUpField() to
            NavX.HeadingInfo;</li>
    <li>0.0.4 - AbsoluteTranslateCommand - move by position;</li>
    <li>0.0.2 - Optional mirroring of autonomous for <b>2023 Charged Up</b>;</li>
    <li>0.0.1 - Initial internal release.</li>
  </ul>
</details>

## Creating a Robot Project Using this Library

We have already done this for you. see [a05annexTemplate](https://github.com/A05annex/a05annexTemplate)

## The Design Pattern for Competition-Specific Constants

It was an interesting coding pattern exercise to decide how to define and use 'constants' representing the year's
robots, drivers, and autonomous paths populated by the competition code built on top of the <tt>a05annexRobot</tt>
library. At issue is that constants declared in the competition code are not accessible to the library, so they need
to be declared in the <tt>a05annexRobot</tt>, but populated in the competition code. The pattern is:
* To define the data
  classes in the <tt>[A05Constants](
  https://github.com/A05annex/a05annexRobot/blob/main/src/main/java/org/a05annex/frc/A05Constants.java)</tt> file, so
  you will see we have the classes <tt>RobotSettings</tt>, <tt>DriverSettings</tt>, and <tt>AutonomousPath</tt> for
  describing s robot profile, a driver profile, or an autonomous path respectively;
* To define a list For each of the data classes as <tt>List<RobotSettings> ROBOT_SETTINGS_LIST</tt>,
  <tt>List<DriverSettings> DRIVER_SETTINGS_LIST</tt>, and <tt>List\<AutonomousPath\> AUTONOMOUS_PATH_LIST</tt> for
  robot profiles, driver profiles, nd autonomous paths respectively;
* To populate the previously lists in the competition project code in the <tt>
  [Robot](https://github.com/A05annex/a05annexTemplate/blob/main/src/main/java/frc/robot/Robot.java).RobotInit()</tt>
  method by loading arrays defined in the <tt>
  [Constants](https://github.com/A05annex/a05annexTemplate/blob/main/src/main/java/frc/robot/Constants.java)</tt>;
* And finally, the <tt>[A05RobotContainer](https://github.com/A05annex/a05annexRobot/blob/main/src/main/java/org/a05annex/frc/A05RobotContainer.java)
  </tt> constructor reads the configuration selection switches for robot profile, driver profile, and autonomous path
  and loads/initializes the those values for the match. NOTE: our use of switches on the robot for configuration
  comes from a time where there was a lot of chatter billing SmartDashboard as unreliable and not up to the task.
  Current WPIlib documentation is very explicit about how to do this correctly, i.e.
 [Choosing and Autonomous Program](https://docs.wpilib.org/en/stable/docs/software/dashboards/smartdashboard/choosing-an-autonomous-program-from-smartdashboard.html),
 so we will be revising this for the 2024 season.

## Robot Swerve Drive

This project base assumes we are using a
[swerve drive specialties MK4 drive](https://www.swervedrivespecialties.com/products/mk4-swerve-module?variant=39376675143793)
swerve drive base. The specifics of the base geometry are ***VERY*** important in getting this software to correctly
control the drive, and the motor controllers and encoders must have the CAN bus IDs as shown below:
![alt text](./resources/SwerveConfiguration.jpg "Swerve Configuration")

We spent a lot of time working on optimal module performance, and this is
the [Swerve Programming paper](./resources/SwerveProgramming.pdf) that describes the details.

## Characterizing Your Team's Robot(s)

Every robot base will probably be slightly different in terms of geometry, swerve modules, Roborio, and NavX; so we
wanted a way we could setup the parameters for both our competition and practice/prototype robot so that we did not
maintain different code branches for each. We want to be able to run the same code on both robots. To satisfy this
we introduce an
<tt>[A05Constants](
https://github.com/A05annex/a05annexRobot/blob/main/src/main/java/org/a05annex/frc/A05Constants.java).RobotSettings
</tt> class to represent a physical robot, and the
<tt>[A05Constants](
https://github.com/A05annex/a05annexRobot/blob/main/src/main/java/org/a05annex/frc/A05Constants.java).ROBOT_SETTINGS_LIST
</tt> to represent your team's robots.
<details><summary>
What follows are the details of robot representation and calibration:
</summary>

### Representing Your Robot(s)

We generally have 2 similar swerve drive robots. The first is test/prototype robot,usually the robot from last season
with the competition-specific appendages removed. The second is this season's competition robot. While these robots
are generally very similar, there are generally some differences in geometry, electronics (different navX2 boards),
physical state (how new are the wheel treads), etc.

See the <tt>[A05Constants](
https://github.com/A05annex/a05annexRobot/blob/main/src/main/java/org/a05annex/frc/A05Constants.java).ROBOT_SETTINGS_LIST
</tt> documentation for a description of all of the parameters in this class, all set in the
constructor. The [ao5annexTemplate
<tt>Constants</tt>](https://github.com/A05annex/a05annexTemplate/blob/main/src/main/java/frc/robot/Constants.java)
defines 2 robots: a "Competition" robot at index 0; and a "Practice" robot at index 1.
We use the roborio DIO input port 5 for our robot (since we only have 2, if you have more robots, you might
want to use 5 and 6). The "Competition" robot is the index 0 entry in the list, so it does not require any
changes to the Roborio (i.e. with nothing connected to DIO port 5 it will report a state of 0). The "Practice" robot
requires a jumper on DIO port 5 that connects the signal
pin to ground. This convention was chosen to minimize the things that could go wrong on the competition robot.

### Robot Settings Detail

Drive calibration is primarily focused on characterizing the performance of the <tt>DriveSubsystem</tt>
and <tt>NavX</tt> so that the robot behaves as expected during driver control, and, so that autonomous paths and
the <tt>SwerveSpeedCache</tt> can be accurately mapped to robot behaviour.

* *id* and *name*: The *id* is used to confirms that the robot settings entry is at the index you expect it to be
  so it is consistent with your robot selection UI. The *name* is for UI display of which robot
  configuration is selected.
* *length* and *width*: The should be measured from the center of the rotation shaft (analog position encoder). This
  library currently supports ***ONLY*** a rectangular arrangement of swerve modules. If you are doing something
  different, this library is not for your robot(s).
* *swerve module calibration constants*: These are the readings of the analog swerve module encoders when the drives
  are facing forward. We send the analog encoder readings to the smart dashboard regardless of the enable/disabled
  state; disable the robot; manually spin each wheel until it is facing forward; then use a straightedge on the right
  and left sides to force the front and rear wheels into alignment. The values we read for the analog encoders at
  that time are saved as our calibration constants.
* *navxYawCalibration*: this is a correction for the drift-per-spin that we have measured for the navX2 board that
  is on this robot. This calibration is vital for having the robot maintain up-field and down-field orientation
  regardless of the direction and number of spins the robot has made. See the next section for notes on measuring
  and setting this value.
* *maxSpeedCalibration*: this is a correction between the calculated maximum module speed (using module gear
  ratio, and motor specifications) and the measured maximum speed along a a well specified control path. This
  calibration is vital for having the robot track autonomous paths correctly.

### Robot Drive/NavX Calibration

Drive calibration is primarily focused on characterizing the performance of the <tt>DriveSubsystem</tt>
and <tt>NavX</tt> so that the robot behaves as expected during driver control, and, so that autonomous paths and
the <tt>SwerveSpeedCache</tt> can be accurately mapped to robot behaviour. In and ideal world, these calibrations
would be performed at each competition, and, if warranted, multiple times during a competition. The reason for
this is that in addition to robot changes over time, each competition venue presents a different field
surface - which is a primary factor in calibration.

***TODO - finish this.***

</details>

## Drive Control and Driver Tuning

<details>
<summary>Over multiple seasons we discovered that there are 2 driving modes for swerve drives that are critical:
<ul>
    <li><b>Field Relative</b> - The driver is in a fixed position watching the robot on the field, and there is often
     no clear front/back to a robot. The speed-direction stick describes where the driver wants the robot to go 
     relative to the field/driver;</li>
    <li><b>Robot Relative</b> - This is what we always did with a conventional tank drive (right and left banks of
     wheels that here steered by setting some delta between right and left). The control is as though the driver is
     sitting in the robot (which is backwards when the robot is moving towards the driver). However, when you are
     performing a precision task watching the screen display of the robot camera - you now need driver mode.</li>
</ul>
We also discovered that the drive control should be tuned to the driver. Occasional drivers or guest drivers during
robot demonstrations should be highly constrained so the robot doesn't smash things at high speeds. Competition
drivers should tune control to match their favorite game.
</summary>

### Field Relative

What is happening in field-relative mode is we simply difference the stick direction with the
robot heading to transform the field relative direction to a robot relative direction.

### Robot Relative

What is happening in robot-relative mode is that stick direction is the robot-relative direction. Note that if
the camera is not facing directly forward, it is easy to change the robot-relative to camera relative by simply
differencing the stick direction with the
camera heading (relative to the robot) to transform the camera relative direction to a robot relative direction.

### Driver Tuning

The most important aspect of driver tuning is the realization that it is a necessity, not an option. There are
potentially many different drivers of the robot with very different driving skill sets and that it is desirable to
be able to specify a specific driver or generalized driver skill set, and reset the robot control to maximize
the probability of success for that driver. How do we do that? We save a variety
of driver profiles and support loading the appropriate driver profile when the robot is powered-up.

We have tried a number of different controller types and configurations through the years and have settled on the
use of Xbox style controllers, one for the driver, and one for the operator.
* **Driver Xbox Controller** - Everything that is about manually driving the robot including:
  * Either field relative (driving from the driver station) or robot relative (driving by the robot mounted camera);
  * Aids for orienting the robot downfield, upfield, or in operation-specific headings;
  * Accelerated (*boost*) motion override;
  * Fine (*slow*) motion override.
* **Operator Xbox Controller** - the operator does everything else - including adjusting the drive tuning parameters
  at the drivers direction. We have a robot code branch specifically for tuning where all the operator controls
  are mapped to tuning parameters that map controller actions to robot behaviour.

#### What Do We Tune?

![alt text](./resources/driver_tuning.jpg "Driver Tuning")
There are a number of control parameters we tune. Review the illustration above - what driver tuning does is map the
raw signal from the stick to a conditioned signal representing the desired driver action. The sensitivity is an
exponent applied to the signal, so a gain of 1.0, deadband of 0.0, and exponent of 1.0 will result in the driver
tuned signal being identical to the raw signal. 

We have found that robot translation and rotation are most intuitively decoupled, that is; one stick should control
translation (movement forward, backward, right,and left - with no change in robot heading), and the other should
control robot rotation (field heading). Similarly, the tuning for translation and rotation should be similarly
decoupled. Additionally, we have separated: normal driving conditions, a *boost* mode, and a *slow* mode. These modes
can be better described as:
* default (normal driving conditions) - similar to how you would want you car to behave in city traffic. You need a
  balance of control and speed, but you would seldom, if ever, use the maximum speed or minimum turning radius. This
  is your default driving profile for a match;
* *boost* - like getting on the freeway. The path is clear ahead, your robot is correctly oriented, and you want to
  use the maximum speed available.
* *slow* - like wanting to parallel park, you need control, not speed. An example of this would be positioning your
  robot to attach to a climbing bar for and end-game robot hang.

The important parameters for driver tuning are:
* **gain** (speed, boost, slow, or rotation) - This is the maximum translation speed (forward, backward, left,
  and/or right) for *normal*, *boost*, or *slow* driving; or maximum rotation speed.
* **deadband** (speed or rotation) - Deadband is especially important for rotation because when there is no rotation
  input (rotation = 0.0), the DriveCommand maintains robot heading (i.e. if heading is changed due to drive
  drift, robot contact with field elements, or robot contact with other robots, the drive will automatically
  restore the heading. The deadband
  should be large enough to assure that minor unintentional pressure on the rotation stick, or failure of the stick
  to center to exactly 0.0 is not interpreted as a rotation command.
* **sensitivity** (speed or rotation) - This is an exponent applied to the signal. An exponent greater than 1.0
  flattens the curve next to 0.0 and gives better control at low speeds. An exponent less than one accelerates the
  robot quickly, and gives better control at the high speeds.
* **maximum acceleration** (speed or rotation) - This is a limit on the change in speed or rotation in a command
  cycle. This limit should be set so the wheels don't go into a skid mode as that makes field position telemetry
  completely unreliable.

#### How Do We Tune?

We tune using the
[*drive-tuner* branch of Ao5annex/ao5annexTemplate](https://github.com/A05annex/a05annexTemplate/tree/drive_tuner)
which is simply a swerve drive robot with the driver control and a mapping of operator controls to manipulate the
tuning parameters. This is a good first exercise in driver-operator communication as the driver needs to communicate
to the operator the desired changes in driver settings while driving and testing settings.

#### How Do We Save a Driver Profile?

All driver profiles are saved in *.json* files, and those files are in the *./src/main/deploy/drivers* directory
of your robot project so that they will be downloaded to the robot with the rest of your robot code.
The driver profile is saved as a simple list of driver coefficients in a dictionary with these keys:
- **<tt>"DRIVE_DEADBAND"</tt>**: (required,double) The distance from 0.0 that is the 'dead' area of the stick for robot
  speed. Generally as small as possible without introducing drift when a driver thinks they are going pure
  forward-back, or left-right. Generally <= 0.05.
- **<tt>"DRIVE_SPEED_SENSITIVITY"</tt>**: (required,double) Speed sensitivity. A sensitivity of 1.0 matches the linear
  raw performance of the stick. We find 2.0 to 3.0 is generally a range where the driver feels they have sufficient
  low-speed, or 'fine' control.
- **<tt>"DRIVE_SPEED_GAIN"</tt>**: (required,double) The maximum robot speed the driver feels comfortable with in
  normal driving where 0.0 is the robot stopped, and 1.0 is the fastest the robot can possibly go.
- **<tt>"DRIVE_SPEED_MAX_INC"</tt>**: (required,double) The maximum speed increment (either accelerate or decelerate)
  in a command cycle. Generally something in the 0.05 to 0.15 range gives good control without sending the robot into
  skid modes when the driver does something extreme.
- **<tt>"ROTATE_DEADBAND"</tt>**: (required,double) See <tt>DRIVE_DEADBAND</tt>. The near zero dead zone for the
  rotation stick. It is important that this be large enough to prevent un-intended rotation commands as any rotation
  command resets the desired heading for the robot.
- **<tt>"ROTATE_SENSITIVITY"</tt>**: (required,double) Rotation sensitivity, see <tt>DRIVE_SPEED_SENSITIVITY</tt>.
- **<tt>"ROTATE_GAIN"</tt>**: (required,double)  The maximum robot rotation the driver feels comfortable with in
  normal driving where 0.0 is the robot stopped, and 1.0 is the fastest the robot can possibly spin.
- **<tt>"ROTATE_MAX_INC"</tt>**: (required,double)  The maximum rotation increment (either accelerate or decelerate)
  in a command cycle. Generally something in the 0.05 to 0.15 range gives good control without sending the robot into
  skid modes when the driver does something extreme.
- **<tt>"BOOST_TRIGGER"</tt>**: (required,string) <tt>LEFT</tt> or <tt>RIGHT</tt> - the trigger that
  invokes *boost* mode.
- **<tt>"BOOST_GAIN"</tt>**: (required,double) The speed gain when the driver has the robot lined up and wants to go
  at the fastest speed the robot can attain. Generally 1.0 for competition drivers, and perhaps a little higher than
  <tt>DRIVE_SPEED_GAIN</tt> for non-competition drivers.
- **<tt>"SLOW_TRIGGER"</tt>**: (required,string)  <tt>LEFT</tt> or <tt>RIGHT</tt> - the trigger that
  invokes *slow* mode. Must not be the same as <tt>BOOST_TRIGGER</tt>.
- **<tt>"SLOW_GAIN"</tt>**: (required,double) The speed gain for precision positioning of the robot, often using the
  camera and *Robot Relative* drive control. Generally about 0.5 times the <tt>DRIVE_SPEED_GAIN</tt>.

This is an example of a driver profile file (for our primary 2023 competition driver):
```
{
  "DRIVE_DEADBAND": 0.05,
  "DRIVE_SPEED_SENSITIVITY": 2.0,
  "DRIVE_SPEED_GAIN": 0.6,
  "DRIVE_SPEED_MAX_INC": 0.075,
  "ROTATE_DEADBAND": 0.05,
  "ROTATE_SENSITIVITY": 1.5,
  "ROTATE_GAIN": 0.4,
  "ROTATE_MAX_INC": 0.075,
  "BOOST_TRIGGER": "LEFT",
  "BOOST_GAIN": 1.0,
  "SLOW_TRIGGER": "RIGHT",
  "SLOW_GAIN": 0.4
}
```

#### How Do We Configure Driver Setting for a Match?

The steps in making the driver profile configurable are:
* Build a driver profile and adopt a naming convention for the driver profiles, we normally just use the
  driver's first name;
* Put the profile in the *./src/main/deploy/drivers* directory;
* Assuming you have used the [a05annexTemplate](https://github.com/A05annex/a05annexTemplate) as a starting point for
  your project (or are just referring to that templete in *github*) - in <tt>frc.robot.Constants.java</tt> find the
  <tt>A05Constants.DriverSettings[] DRIVER_SETTINGS</tt> array, and add an entry for your driver. The
  <tt>id</tt> is the driver selection switch value for that driver, and is used to make sure switches are being
  mapped to the correct driver file.
* We configure the driver by setting switches during robot setup on the field (really, while we are in the match queue),
  to select the driver profile. This means the driver profile is loaded at robot power-up, regardless of the driver
  station state or the field control system state. This has been 100% reliable for us (barring human failure to throw
  the correct switches) during competition. Inspecting <tt>A05RobotContainer</tt> constructor, you will see that
  the first thing that happens is reading the configuration switches (switches 1 and 2, 1 being the first switch which
  is wired to the Roborio DIO 0 port, and 2 being the second switch which is wired to the Roborio DIO 1 port) and
  loading the corresponding driver profile.
</details>

## NavX

<details>
<summary>This section discusses our
<a href="https://github.com/A05annex/a05annexRobot/blob/main/src/main/java/org/a05annex/frc/NavX.java"><tt>NavX</tt></a>
class wrapping the navX inertial navigation board and why
we created it. We have used the Kauai Labs navX boards since our inception and recently switched to the
<a href="https://www.kauailabs.com/navx-mxp/">navX2<sup>MXP</sup></a>. This is an inertial navigation board that
senses the navX2 board position at startup and then reports changes to the board orientation relative to that
start position as the match progresses. During the entire match we use the navX2 to heading correct during autonomous
path following, align the robot up-field and down-field during driver control, as well as maintaining heading during
driver control when the driver is not providing a rotation input.
</summary>

The primary issue with the naX2 library, and having it be a really useful robot navigation aid, is the -180&deg;(-&pi;)
to +180&deg;(+&pi;) heading boundary. Very simply, suppose my robot is oriented downfield at the start of a match,
i.e., the heading is +0&deg;(+0.0&pi;); my robot will go down-field 2m picking up a game piece on its way. Now my
robot will turn +180&deg;(+&pi;) to the right and come back and deliver the game piece, then my robot will
turn +90&deg;(+&pi;/2.0), go 1m, and turn to the right +90&deg;(+&pi;/2.0) and head up-field to collect
my next game piece. The problem here has several manifestations:
* After picking up the first piece and turning +180&deg;(+&pi;), the robot is riding the +180&deg;(+&pi;) to
  -180&deg;(-&pi;) navX boundary, so writing the PID loop to maintain heading needs to account for the
  boundary - which is special purpose code.
* Once the first piece is delivered, the robot turns from +180&deg;(+&pi;) to -90&deg;(-&pi;/2.0) using the navX
  heading. While we are trying to make a +90&deg;(+&pi;/2) turn, normal PID code would have us spin the robot
  -270&deg;(-3&pi;/2) instead of +90&deg;(+&pi;/2), which is clearly suboptimal.

The real problem here is that, from a navX perspective, if the robot makes a complete rotation to the right or left,
it is back at +0&deg;(+0&pi;), rather than +360&deg;(+2&pi;) or -360&deg;(-2&pi;) - which reflects a complete
rotation. The <tt>NavX</tt> heading counts the rotations and reports a true relative heading from the initial
heading, including all rotations - so if
the robot has spun 2 rotations to the right and is now headed down-field, the heading will be +720&deg;(+4&pi;),
and likewise, if the robot has spun 2 rotations to the left and is now headed down-field, the heading will be
-720&deg;(-4&pi;).

### Convenience Functionality and Methods

This is a summary of features provided by the <tt>NavX</tt> wrapper:
* **initial heading** - The robot may not be positioned facing downfield so the initial heading will not
  be +0&deg;(+0.0&pi;). The <tt>NavX.initializeHeadingAndNav(AngleConstantD)</tt> method initializes for any initial
  heading of the robot so that a <tt>NavX</tt> heading of +0&deg;(+0.0&pi;) will actually be down-field.
* **expected heading** - the <tt>NavX</tt> class formalizes the idea of an expected heading, which is the heading
  the robot is expected to maintain if no rotation commands are sent to the robot.
* **closest up-field/down-field headings** - we found it common that a driver would want to orient the robot either
  directly up-field or directly down-field, but the driver was so focused on getting the robot through the field
  traffic that driving heading at the same time was just too much to think about. This lead to up-field and
  down-field driver control buttons that would automatically face the robot up-field or down-field while the driver
  focused on driving a path through the field traffic. The buttons <tt>NavX.HeadingInfo.getClosestDownField()</tt> or
  <tt>NavX.HeadingInfo.getClosestUpField()</tt> and then <tt>NavX.setExpectedHeading(AngleConstantD)</tt> to that
  heading.
* **closest heading to an arbitrary heading** - because sometimes pickup and/or delivery stations are not
  up-field/down-field oriented, but at some arbitrary (competition-specific) field heading and you want to be
  able to find the closest heading as <tt>NavX.HeadingInfo.getClosestHeading(AngleD)</tt>, and
  then set that as the <tt>NavX.setExpectedHeading(AngleConstantD)</tt>.
* **drift error correction** - We found that the navX2<sup>MXP</sup> had board-specific per rotation drift. i.e.
  after 1 rotation, the heading reading would not be +360&deg;(+2&pi;) or -360&deg;(-2&pi;), see the next section for
  a discussion of this.

### navX Drift Error Correction

In the 2022 and 2023 seasons the programming team received repeated complaints that the robot down-field heading was
drifting throughout the match, requiring re-initialization of the downfield heading during the match. We spent some
time trying to diagnose this and discovered that when the robot made a full revolution, the robot heading when facing
downfield was no longer zero (a multiple of 360&deg;(2&pi;)). The more revolutions in the same direction, the further
the drift. If the rotations were unwound (the same number of spins in the opposite direction), then downfield would
return to very near zero.
</details>

## Autonomous Paths<|MERGE_RESOLUTION|>--- conflicted
+++ resolved
@@ -1,4 +1,4 @@
-* **version:** 2024.2.6
+* **version:** 2024.2.7
 * **status:** first used for FRC **2023 Charged Up**
 * **comments:** This code was extracted from our 2022 code base to provide a stable and growing code
   base to jump start future years.
@@ -13,13 +13,10 @@
 ## Change Log
 
 <details>
-  <summary>version 0.0.31 to 2024.2.6 (for <b>2024 Crescendo</b>):</summary>
+  <summary>version 0.0.31 to 2024.2.7 (for <b>2024 Crescendo</b>):</summary>
   <ul>
-<<<<<<< HEAD
-   <li>2024.2.6 - Added </li>
-=======
-   <li>2024.2.6 - Added latency offset to the SpeedCacheSwerve, updated to wpilib 2024.3.2, updated vendordeps.</li>
->>>>>>> e1b84e39
+   <li>2024.2.7 - Added latency offset to the SpeedCacheSwerve, updated to wpilib 2024.3.2, updated vendordeps.</li>
+   <li>2024.2.6 - use wpilib V2024.3.2</li>
    <li>2024.2.5 - Fixed scope error in A05AprilTagPositionCommand</li>
    <li>2024.2.4 - Fixed an error in <code>SpeedCachedSwerve.getRobotRelativePositionSince(...)</code>
      introduced in the last version where target times more than 1 command cycle into the future would report
